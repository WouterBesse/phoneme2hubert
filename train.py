--- conflicted
+++ resolved
@@ -35,26 +35,20 @@
 WEIGHT_DECAY = 1e-2
 MAX_NORM = 10
 STEPS = 25000
-<<<<<<< HEAD
-LOG_INTERVAL = 1
-VALIDATION_INTERVAL = 100
-CHECKPOINT_INTERVAL = 200
-=======
 LOG_INTERVAL = 5
 VALIDATION_INTERVAL = 1
 CHECKPOINT_INTERVAL = 2
->>>>>>> 0224c8a3
 BACKEND = "nccl"
 INIT_METHOD = "tcp://localhost:54321"
 
 
 def train(rank, world_size, args):
-    # dist.init_process_group(
-    #     BACKEND,
-    #     rank=rank,
-    #     world_size=world_size,
-    #     init_method=INIT_METHOD,
-    # )
+    # # dist.init_process_group(
+    # #     BACKEND,
+    # #     rank=rank,
+    # #     world_size=world_size,
+    # #     init_method=INIT_METHOD,
+    # # )
 
     ####################################################################################
     # Setup logging utilities:
@@ -75,11 +69,7 @@
     # else:
     #     logger.setLevel(logging.ERROR)
 
-<<<<<<< HEAD
-    writer = SummaryWriter(log_dir) if rank == 'cuda' else None
-=======
     writer = SummaryWriter()# if rank == 'cuda' else None
->>>>>>> 0224c8a3
 
     ####################################################################################
     # Initialize models
@@ -187,10 +177,17 @@
     logger.info(f"started at epoch: {start_epoch}")
     logger.info("**" * 40 + "\n")
 
-<<<<<<< HEAD
-
-=======
->>>>>>> 0224c8a3
+    average_masked_loss = Metric()
+    average_unmasked_loss = Metric()
+    average_masked_accuracy = Metric()
+    average_unmasked_accuracy = Metric()
+
+    epoch_masked_loss = Metric()
+    epoch_unmasked_loss = Metric()
+    epoch_masked_accuracy = Metric()
+    epoch_unmasked_accuracy = Metric()
+
+
     average_masked_loss = Metric()
     average_unmasked_loss = Metric()
     average_masked_accuracy = Metric()
@@ -221,11 +218,7 @@
     validation_loss = Metric()
     validation_accuracy = Metric()
 
-<<<<<<< HEAD
-    for epoch in trange(start_epoch, n_epochs + 1, desc="Training - Epochs"):
-=======
     for epoch in trange(start_epoch, n_epochs + 1, desc="epochs"):
->>>>>>> 0224c8a3
         # train_sampler.set_epoch(epoch)
 
         hubert.train()
@@ -238,11 +231,7 @@
             epoch_loss.reset()
             epoch_accuracy.reset()
 
-<<<<<<< HEAD
-        for wavs, codes in tqdm(train_loader, desc="Epoch progress"):
-=======
         for wavs, codes in tqdm(train_loader, desc="training batches"):
->>>>>>> 0224c8a3
             global_step += 1
             wavs, codes = wavs.to(rank), codes.to(rank)
             
@@ -318,11 +307,7 @@
                 epoch_loss.update(loss.item())
                 epoch_accuracy.update(accuracy.item())
 
-<<<<<<< HEAD
-            if global_step % LOG_INTERVAL == 0:
-=======
             if rank == 'cuda': #global_step % LOG_INTERVAL == 0: #and # rank == 'cuda':
->>>>>>> 0224c8a3
                 if args.mask:
                     writer.add_scalar(
                         "train/masked_loss",
@@ -395,21 +380,6 @@
                 # Log validation metrics
                 ############################################################################
 
-<<<<<<< HEAD
-                if rank == "cuda":
-                    writer.add_scalar(
-                        "validation/unit_loss",
-                        validation_loss.value,
-                        global_step,
-                    )
-                    writer.add_scalar(
-                        "validation/unit_accuracy",
-                        validation_accuracy.value * 100,
-                        global_step,
-                    )
-                    logger.info(
-                        f"valid -- epoch: {epoch}, loss: {validation_loss.value:.4f}, accuracy: {validation_accuracy.value * 100:.2f}"
-=======
                 # if rank == 'cuda':
                 writer.add_scalar(
                     "validation/unit_loss",
@@ -423,7 +393,6 @@
                 )
                 logger.info(
                     f"valid -- epoch: {epoch}, loss: {validation_loss.value:.4f}, accuracy: {validation_accuracy.value * 100:.2f}"
->>>>>>> 0224c8a3
                     )
 
                 ############################################################################
@@ -436,19 +405,6 @@
                         logger.info("-------- new best model found!")
                         best_loss = validation_loss.value
 
-<<<<<<< HEAD
-                    if rank == 'cuda':
-                        save_checkpoint(
-                            checkpoint_dir=args.checkpoint_dir,
-                            hubert=hubert,
-                            optimizer=optimizer,
-                            scaler=scaler,
-                            step=global_step,
-                            loss=validation_loss.value,
-                            best=new_best,
-                            logger=logger,
-                        )
-=======
                     # if rank == 'cuda':
                     save_checkpoint(
                         checkpoint_dir=args.checkpoint_dir,
@@ -460,7 +416,6 @@
                         best=new_best,
                         logger=logger,
                     )
->>>>>>> 0224c8a3
 
             # -----------------------------------------------------------------------------#
             # End validation loop
@@ -538,11 +493,7 @@
     args = parser.parse_args()
 
     world_size = torch.cuda.device_count()
-<<<<<<< HEAD
-    train('cuda', world_size, args)
-=======
     train(args.device, world_size, args)
->>>>>>> 0224c8a3
     # mp.spawn(
     #     train,
     #     args=(world_size, args),
